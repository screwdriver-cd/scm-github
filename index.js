/* eslint no-underscore-dangle: ["error", { "allowAfterThis": true }] */

'use strict';

const Breaker = require('circuit-fuses').breaker;
const { Octokit } = require('@octokit/rest');
const { verify } = require('@octokit/webhooks');
const hoek = require('@hapi/hoek');
const Path = require('path');
const joi = require('joi');
const keygen = require('ssh-keygen');
const schema = require('screwdriver-data-schema');
const CHECKOUT_URL_REGEX = schema.config.regex.CHECKOUT_URL;
const Scm = require('screwdriver-scm-base');
const logger = require('screwdriver-logger');
const DEFAULT_AUTHOR = {
    avatar: 'https://cd.screwdriver.cd/assets/unknown_user.png',
    name: 'n/a',
    username: 'n/a',
    url: 'https://cd.screwdriver.cd/'
};
const MATCH_COMPONENT_ROOTDIR_NAME = 5;
const MATCH_COMPONENT_BRANCH_NAME = 4;
const MATCH_COMPONENT_REPO_NAME = 3;
const MATCH_COMPONENT_USER_NAME = 2;
const MATCH_COMPONENT_HOST_NAME = 1;
const WEBHOOK_PAGE_SIZE = 30;
const BRANCH_PAGE_SIZE = 100;
const PR_FILES_PAGE_SIZE = 100;
const POLLING_INTERVAL = 0.2;
const POLLING_MAX_ATTEMPT = 10;
const STATE_MAP = {
    SUCCESS: 'success',
    PENDING: 'pending',
    FAILURE: 'failure'
};
const DESCRIPTION_MAP = {
    SUCCESS: 'Everything looks good!',
    FAILURE: 'Did not work as expected.',
    PENDING: 'Parked it as Pending...'
};
const PERMITTED_RELEASE_EVENT = ['published'];

const DEPLOY_KEY_GENERATOR_CONFIG = {
    DEPLOY_KEYS_FILE: `${__dirname}/keys_rsa`,
    DEPLOY_KEYS_FORMAT: 'PEM',
    DEPLOY_KEYS_PASSWORD: '',
    DEPLOY_KEY_TITLE: 'sd@screwdriver.cd'
};

/**
 * Get repo information
 * @method getInfo
 * @param  {String}  scmUrl      scmUrl of the repo
 * @param  {String}  [rootDir]   Root dir of the pipeline
 * @return {Object}              An object with the user, repo, host, branch, and rootDir
 */
function getInfo(scmUrl, rootDir) {
    const matched = schema.config.regex.CHECKOUT_URL.exec(scmUrl);

    // Check if regex did not pass
    if (!matched) {
        throw new Error(`Invalid scmUrl: ${scmUrl}`);
    }

    const branch = matched[MATCH_COMPONENT_BRANCH_NAME];
    const rootDirFromScmUrl = matched[MATCH_COMPONENT_ROOTDIR_NAME];

    return {
        owner: matched[MATCH_COMPONENT_USER_NAME],
        repo: matched[MATCH_COMPONENT_REPO_NAME],
        host: matched[MATCH_COMPONENT_HOST_NAME],
        branch: branch ? branch.slice(1) : undefined,
        rootDir: rootDir || (rootDirFromScmUrl ? rootDirFromScmUrl.slice(1) : undefined)
    };
}

class GithubScm extends Scm {
    /**
     * Github command to run
     * @method _githubCommand
     * @param  {Object}      options              An object that tells what command & params to run
     * @param  {String}      options.action       Github method. For example: get
     * @param  {String}      options.token        Github token used for authentication of requests
     * @param  {Object}      options.params       Parameters to run with
     * @param  {String}      [options.scopeType]  Type of request to make. Default is 'repos'
     * @param  {String}      [options.route]      Route for octokit.request()
     * @param  {Function}    callback             Callback function from github API
     */
    _githubCommand(options, callback) {
        const config = { auth: `token ${options.token}`, ...this.octokitConfig };
        const octokit = new Octokit(config);
        const scopeType = options.scopeType || 'repos';

        if (scopeType === 'request' || scopeType === 'paginate') {
            // for deprecation of 'octokit.repos.getById({id})'
            // ref: https://github.com/octokit/rest.js/releases/tag/v16.0.1
            octokit[scopeType](options.route, options.params)
                .then(function cb() {
                    // Use "function" (not "arrow function") for getting "arguments"
                    callback(null, ...arguments);
                })
                .catch(err => callback(err));
        } else {
            octokit[scopeType][options.action](options.params)
                .then(function cb() {
                    callback(null, ...arguments);
                })
                .catch(err => callback(err));
        }
    }

    /**
     * Constructor
     * @method constructor
     * @param  {Object}  config                      Configuration object
     * @param  {Boolean} [config.privateRepo=false]  Request 'repo' scope, which allows read/write access for public & private repos
     * @param  {String}  [config.gheHost=null]       If using GitHub Enterprise, the host/port of the deployed instance
     * @param  {String}  [config.gheProtocol=https]  If using GitHub Enterprise, the protocol to use
     * @param  {String}  [config.username=sd-buildbot]           GitHub username for checkout
     * @param  {String}  [config.email=dev-null@screwdriver.cd]  GitHub user email for checkout
     * @param  {Object}  [options.readOnly={}]       Read-only SCM instance config with: enabled, username, accessToken, cloneType
     * @param  {Boolean} [config.https=false]        Is the Screwdriver API running over HTTPS
     * @param  {String}  config.oauthClientId        OAuth Client ID provided by GitHub application
     * @param  {String}  config.oauthClientSecret    OAuth Client Secret provided by GitHub application
     * @param  {Object}  [config.fusebox={}]         Circuit Breaker configuration
     * @param  {String}  config.secret               Secret to validate the signature of webhook events
     * @return {GithubScm}
     */
    constructor(config = {}) {
        super();

        // Validate configuration
        this.config = joi.attempt(
            config,
            joi
                .object()
                .keys({
                    privateRepo: joi
                        .boolean()
                        .optional()
                        .default(false),
                    gheProtocol: joi
                        .string()
                        .optional()
                        .default('https'),
                    gheHost: joi
                        .string()
                        .optional()
                        .description('GitHub Enterpise host'),
                    username: joi
                        .string()
                        .optional()
                        .default('sd-buildbot'),
                    email: joi
                        .string()
                        .optional()
                        .default('dev-null@screwdriver.cd'),
                    commentUserToken: joi
                        .string()
                        .optional()
                        .description('Token for PR comments'),
                    autoDeployKeyGeneration: joi
                        .boolean()
                        .optional()
                        .default(false),
                    readOnly: joi
                        .object()
                        .keys({
                            enabled: joi.boolean().optional(),
                            username: joi.string().optional(),
                            accessToken: joi.string().optional(),
                            cloneType: joi
                                .string()
                                .valid('https', 'ssh')
                                .optional()
                                .default('https')
                        })
                        .optional()
                        .default({}),
                    https: joi
                        .boolean()
                        .optional()
                        .default(false),
                    oauthClientId: joi.string().required(),
                    oauthClientSecret: joi.string().required(),
                    fusebox: joi.object().default({}),
                    secret: joi.string().required()
                })
                .unknown(true),
            'Invalid config for GitHub'
        );

        this.octokitConfig = {};

        if (this.config.gheHost) {
            this.octokitConfig.baseUrl = `${this.config.gheProtocol}://${this.config.gheHost}/api/v3`;
        }

        // eslint-disable-next-line no-underscore-dangle
        this.breaker = new Breaker(this._githubCommand.bind(this), {
            // Do not retry when there is a 4XX error
            shouldRetry: err => err && err.status && !(err.status >= 400 && err.status < 500),
            retry: this.config.fusebox.retry,
            breaker: this.config.fusebox.breaker
        });
    }

    /**
     * Look up a repo by SCM URI
     * @async  lookupScmUri
     * @param  {Object}     config
     * @param  {Object}     config.scmUri       The SCM URI to look up relevant info
     * @param  {Object}     [config.scmRepo]    The SCM repository to look up
     * @param  {Object}     config.token        Service token to authenticate with Github
     * @return {Promise}                        Resolves to an object containing repository-related information
     */
    async lookupScmUri({ scmUri, scmRepo, token }) {
        const [scmHost, scmId, scmBranch, rootDir] = scmUri.split(':');

        let repoFullName;
        let defaultBranch;
        let privateRepo;

        if (scmRepo) {
            repoFullName = scmRepo.name;
            privateRepo = scmRepo.privateRepo || false;
        } else {
            try {
                const myHost = this.config.gheHost || 'github.com';

                if (scmHost !== myHost) {
                    throw new Error(
                        `Pipeline's scmHost ${scmHost} does not match with user's scmHost ${this.config.gheHost}`
                    );
                }
                // https://github.com/octokit/rest.js/issues/163
                const repo = await this.breaker.runCommand({
                    scopeType: 'request',
                    route: 'GET /repositories/:id',
                    token,
                    params: { id: scmId }
                });

                repoFullName = repo.data.full_name;
                defaultBranch = repo.data.default_branch;
                privateRepo = repo.data.private;
            } catch (err) {
                logger.error('Failed to lookupScmUri: ', err);
                throw err;
            }
        }

        const [repoOwner, repoName] = repoFullName.split('/');

        return {
            branch: scmBranch || defaultBranch,
            host: scmHost,
            repo: repoName,
            owner: repoOwner,
            rootDir: rootDir || '',
            privateRepo
        };
    }

    /**
     * Promise to wait a certain number of seconds
     *
     * Might make this centralized for other tests to leverage
     *
     * @method promiseToWait
     * @param  {Number}      timeToWait  Number of seconds to wait before continuing the chain
     * @return {Promise}
     */
    promiseToWait(timeToWait) {
        return new Promise(resolve => {
            setTimeout(() => resolve(), timeToWait * 1000);
        });
    }

    /**
     * Wait computing mergeability
     * @async  waitPrMergeable
     * @param  {Object}   config
     * @param  {String}   config.scmUri     The scmUri to get PR info of
     * @param  {String}   config.token      The token used to authenticate to the SCM
     * @param  {Integer}  config.prNum      The PR number used to fetch the PR
     * @param  {Integer}  count             The polling count
     * @return {Promise}                    Resolves to object containing result of computing mergeability
     *                                      The parameter of success exists for testing
     */
    async waitPrMergeability({ scmUri, token, prNum }, count) {
        try {
            const pullRequestInfo = await this.getPrInfo({ scmUri, token, prNum });

            if (pullRequestInfo.mergeable !== null && pullRequestInfo.mergeable !== undefined) {
                return { success: pullRequestInfo.mergeable, pullRequestInfo };
            }
            if (count >= POLLING_MAX_ATTEMPT - 1) {
                logger.warn(`Computing mergerbility did not finish. scmUri: ${scmUri}, prNum: ${prNum}`);

                return { success: false, pullRequestInfo };
            }

            await this.promiseToWait(POLLING_INTERVAL);
        } catch (err) {
            logger.error('Failed to getPrInfo: ', err);
            throw err;
        }

        return this.waitPrMergeability({ scmUri, token, prNum }, count + 1);
    }

    /**
     * Get all the comments of a particular Pull Request
     * @async  prComments
     * @param  {Object}   scmInfo           The information regarding SCM like repo, owner
     * @param  {Integer}  prNum             The PR number used to fetch the PR
     * @param  {String}   token             The PA token of the owner
     * @return {Promise}                    Resolves to object containing the list of comments of this PR
     */
    async prComments(scmInfo, prNum, token) {
        try {
            const { data } = await this.breaker.runCommand({
                action: 'listComments',
                scopeType: 'issues',
                token,
                params: {
                    issue_number: prNum,
                    owner: scmInfo.owner,
                    repo: scmInfo.repo
                }
            });

            return {
                comments: data
            };
        } catch (err) {
            logger.error('Failed to fetch PR comments: ', err);

            return null;
        }
    }

    /**
     * Edit a particular comment in the PR
     * @async  editPrComment
     * @param  {Integer}  commentId         The id of the particular comment to be edited
     * @param  {Object}   scmInfo           The information regarding SCM like repo, owner
     * @param  {String}   comment           The new comment body
     * @return {Promise}                    Resolves to object containing PR comment info
     */
    async editPrComment(commentId, scmInfo, comment) {
        try {
            const pullRequestComment = await this.breaker.runCommand({
                action: 'updateComment',
                scopeType: 'issues',
                token: this.config.commentUserToken, // need to use a token with public_repo permissions
                params: {
                    owner: scmInfo.owner,
                    repo: scmInfo.repo,
                    comment_id: commentId,
                    body: comment
                }
            });

            return pullRequestComment;
        } catch (err) {
            logger.error('Failed to edit PR comment: ', err);

            return null;
        }
    }

    /**
     * Generate a deploy private and public key pair
     * @async  generateDeployKey
     * @return {Promise}                    Resolves to object containing the public and private key pair
     */
    async generateDeployKey() {
        return new Promise((resolve, reject) => {
            const location = DEPLOY_KEY_GENERATOR_CONFIG.DEPLOY_KEYS_FILE;
            const comment = this.config.email;
            const password = DEPLOY_KEY_GENERATOR_CONFIG.DEPLOY_KEYS_PASSWORD;
            const format = DEPLOY_KEY_GENERATOR_CONFIG.DEPLOY_KEYS_FORMAT;

            keygen(
                {
                    location,
                    comment,
                    password,
                    read: true,
                    format
                },
                (err, keyPair) => {
                    if (err) {
                        logger.error('Failed to create keys: ', err);

                        return reject(err);
                    }

                    return resolve(keyPair);
                }
            );
        });
    }

    /**
     * Adds deploy public key to the github repo and returns the private key
     * @async  _addDeployKey
     * @param  {Object}     config
     * @param  {Object}     config.token        Admin token for repo
     * @param  {String}     config.checkoutUrl  The checkoutUrl to parse
     * @return {Promise}                        Resolves to the private key string
     */
    async _addDeployKey(config) {
        const { token, checkoutUrl } = config;
        const { owner, repo } = getInfo(checkoutUrl);
        const { pubKey, key } = await this.generateDeployKey();

        try {
            await this.breaker.runCommand({
                action: 'createDeployKey',
                token,
                params: {
                    owner,
                    repo,
                    title: DEPLOY_KEY_GENERATOR_CONFIG.DEPLOY_KEY_TITLE,
                    key: pubKey,
                    read_only: true
                }
            });

            return key;
        } catch (err) {
            logger.error('Failed to add token: ', err);
            throw err;
        }
    }

    /**
     * Get the webhook events mapping of screwdriver events and scm events
     * @method _getWebhookEventsMapping
     * @return {Object}     Returns a mapping of the events
     */
    _getWebhookEventsMapping() {
        return {
            pr: 'pull_request',
            release: 'release',
            tag: 'create',
            commit: 'push'
        };
    }

    /**
     * Look up a webhook from a repo
     * @async  _findWebhook
     * @param  {Object}     config
     * @param  {Object}     config.scmInfo      Data about repo
     * @param  {String}     config.token        Admin token for repo
     * @param  {Number}     config.page         Pagination: page number to search next
     * @param  {String}     config.url          Url for webhook notifications
     * @return {Promise}                        Resolves to a list of hooks
     */
    async _findWebhook(config) {
        try {
            const hooks = await this.breaker.runCommand({
                action: 'listWebhooks',
                token: config.token,
                params: {
                    owner: config.scmInfo.owner,
                    repo: config.scmInfo.repo,
                    page: config.page,
                    per_page: WEBHOOK_PAGE_SIZE
                }
            });

            const screwdriverHook = hooks.data.find(hook => hoek.reach(hook, 'config.url') === config.url);

            if (!screwdriverHook && hooks.data.length === WEBHOOK_PAGE_SIZE) {
                config.page += 1;

                return this._findWebhook(config);
            }

            return screwdriverHook;
        } catch (err) {
            logger.error('Failed to findWebhook: ', err);
            throw err;
        }
    }

    /**
     * Create or edit a webhook (edits if hookInfo exists)
     * @async _createWebhook
     * @param  {Object}     config
     * @param  {Object}     [config.hookInfo]   Information about a existing webhook
     * @param  {Object}     config.scmInfo      Information about the repo
     * @param  {String}     config.token        Admin token for repo
     * @param  {String}     config.url          Payload destination url for webhook notifications
     * @param  {String}     config.actions      Actions for the webhook events
     * @return {Promise}                        Resolves when complete
     */
    async _createWebhook(config) {
        let action = 'createWebhook';
        const params = {
            active: true,
            events: config.actions.length === 0 ? ['push', 'pull_request', 'create', 'release'] : config.actions,
            owner: config.scmInfo.owner,
            repo: config.scmInfo.repo,
            name: 'web',
            config: {
                content_type: 'json',
                secret: this.config.secret,
                url: config.url
            }
        };

        if (config.hookInfo) {
            action = 'updateWebhook';
            Object.assign(params, { hook_id: config.hookInfo.id });
        }

        try {
            const hooks = await this.breaker.runCommand({
                action,
                token: config.token,
                params
            });

            return hooks.data;
        } catch (err) {
            logger.error('Failed to createWebhook: ', err);
            throw err;
        }
    }

    /**
     * Adds the Screwdriver webhook to the Github repository
     * @async  _addWebhook
     * @param  {Object}    config             Config object
     * @param  {String}    config.scmUri      The SCM URI to add the webhook to
     * @param  {String}    config.token       Service token to authenticate with Github
     * @param  {String}    config.webhookUrl  The URL to use for the webhook notifications
     * @param  {Array}     config.actions     The list of actions to be added for this webhook
     * @return {Promise}                      Resolve means operation completed without failure
     */
    async _addWebhook(config) {
        const scmInfo = await this.lookupScmUri({
            scmUri: config.scmUri,
            token: config.token
        });
        const hookInfo = await this._findWebhook({
            scmInfo,
            url: config.webhookUrl,
            page: 1,
            token: config.token
        });

        return this._createWebhook({
            hookInfo,
            scmInfo,
            actions: config.actions,
            token: config.token,
            url: config.webhookUrl
        });
    }

    /**
     * Get the command to check out source code from a repository
     * @async  _getCheckoutCommand
     * @param  {Object}    config
     * @param  {String}    config.branch         Pipeline branch
     * @param  {String}    config.host           Scm host to checkout source code from
     * @param  {String}    config.org            Scm org name
     * @param  {String}    config.repo           Scm repo name
     * @param  {String}    config.sha            Commit sha
     * @param  {String}    [config.commitBranch] Commit branch
     * @param  {String}    [config.prRef]        PR reference (can be a PR branch or reference)
     * @param  {String}    [config.rootDir]      Root directory
     * @param  {String}    [config.scmContext]   The scm context name
     * @param  {String}    [config.manifest]     Repo manifest URL (only defined if `screwdriver.cd/repoManifest` annotation is)
     * @param  {Object}    [config.parentConfig] Config for parent pipeline
     * @return {Promise}                         Resolves to object containing name and checkout commands
     */
    async _getCheckoutCommand(config) {
        const checkoutUrl = `${config.host}/${config.org}/${config.repo}`; // URL for https
        const sshCheckoutUrl = `git@${config.host}:${config.org}/${config.repo}`; // URL for ssh
        const branch = config.commitBranch ? config.commitBranch : config.branch; // use commit branch
        const checkoutRef = config.prRef ? branch : config.sha; // if PR, use pipeline branch
        const ghHost = config.host || 'github.com'; // URL for host to checkout from
        const gitConfigString = `
        Host ${ghHost}
            StrictHostKeyChecking no
        `; // config to permit SCM host for one time SSH connect
        const gitConfigB64 = Buffer.from(gitConfigString).toString('base64'); // encode the config to b64 to maintain format

        const command = [];

<<<<<<< HEAD
        command.push("export SD_GIT_WRAPPER=\"$(if [[ `uname` = 'Darwin' || $SD_HAB_ENABLED ]]; " +
            "then echo 'eval'; " +
            "else echo 'sd-step exec core/git'; fi)\"");
=======
        command.push(
            "export SD_GIT_WRAPPER=\"$(if [ `uname` = 'Darwin' ]; " +
                "then echo 'eval'; " +
                "else echo 'sd-step exec core/git'; fi)\""
        );
>>>>>>> ca5810a6

        command.push('if [ ! -z $SD_SCM_DEPLOY_KEY ]; then export SCM_CLONE_TYPE=ssh; fi');

        // Export environment variables
        command.push('echo Exporting environment variables');
        // Use read-only clone type
        if (hoek.reach(this.config, 'readOnly.enabled')) {
            if (hoek.reach(this.config, 'readOnly.cloneType') === 'ssh') {
                command.push(`export SCM_URL=${sshCheckoutUrl}`);
            } else {
                command.push(
                    'if [ ! -z $SCM_USERNAME ] && [ ! -z $SCM_ACCESS_TOKEN ]; ' +
                        `then export SCM_URL=https://$SCM_USERNAME:$SCM_ACCESS_TOKEN@${checkoutUrl}; ` +
                        `else export SCM_URL=https://${checkoutUrl}; fi`
                );
            }
        } else {
            command.push(
                'if [ ! -z $SCM_CLONE_TYPE ] && [ $SCM_CLONE_TYPE = ssh ]; ' +
                    `then export SCM_URL=${sshCheckoutUrl}; ` +
                    'elif [ ! -z $SCM_USERNAME ] && [ ! -z $SCM_ACCESS_TOKEN ]; ' +
                    `then export SCM_URL=https://$SCM_USERNAME:$SCM_ACCESS_TOKEN@${checkoutUrl}; ` +
                    `else export SCM_URL=https://${checkoutUrl}; fi`
            );
        }
        command.push('export GIT_URL=$SCM_URL.git');
        // git 1.7.1 doesn't support --no-edit with merge, this should do same thing
        command.push('export GIT_MERGE_AUTOEDIT=no');

        // Configure git to use SSH based checkout
        // 1. Check for presence of deploy keys and clone type
        // 2. Store the deploy private key to /tmp/git_key
        // 3. Give it the necessary permissions and set env var to instruct git to use the key
        // 4. Add SCM host as a known host by adding config to ~/.ssh/config
        command.push(
            'if [ ! -z $SD_SCM_DEPLOY_KEY ] && [ $SCM_CLONE_TYPE = ssh ]; ' +
                'then ' +
                'echo $SD_SCM_DEPLOY_KEY | base64 -d > /tmp/git_key && echo "" >> /tmp/git_key && ' +
                'chmod 600 /tmp/git_key && export GIT_SSH_COMMAND="ssh -i /tmp/git_key" && ' +
                `mkdir -p ~/.ssh/ && printf "%s\n" "${gitConfigB64}" | base64 -d >> ~/.ssh/config; fi`
        );

        // Set config
        command.push('echo Setting user name and user email');
        command.push(`$SD_GIT_WRAPPER "git config --global user.name ${this.config.username}"`);
        command.push(`$SD_GIT_WRAPPER "git config --global user.email ${this.config.email}"`);

        // Set final checkout dir, default to SD_SOURCE_DIR for backward compatibility
        command.push('export SD_CHECKOUT_DIR_FINAL=$SD_SOURCE_DIR');
        // eslint-disable-next-line max-len
        command.push('if [ ! -z $SD_CHECKOUT_DIR ]; then export SD_CHECKOUT_DIR_FINAL=$SD_CHECKOUT_DIR; fi');

        const shallowCloneCmd =
            'else if [ ! -z "$GIT_SHALLOW_CLONE_SINCE" ]; ' +
            'then export GIT_SHALLOW_CLONE_DEPTH_OPTION=' +
            '"--shallow-since=\'$GIT_SHALLOW_CLONE_SINCE\'"; ' +
            'else if [ -z $GIT_SHALLOW_CLONE_DEPTH ]; ' +
            'then export GIT_SHALLOW_CLONE_DEPTH=50; fi; ' +
            'export GIT_SHALLOW_CLONE_DEPTH_OPTION="--depth=$GIT_SHALLOW_CLONE_DEPTH"; fi; ' +
            'export GIT_SHALLOW_CLONE_BRANCH="--no-single-branch"; ' +
            'if [ "$GIT_SHALLOW_CLONE_SINGLE_BRANCH" = true ]; ' +
            'then export GIT_SHALLOW_CLONE_BRANCH=""; fi; ' +
            '$SD_GIT_WRAPPER ' +
            '"git clone $GIT_SHALLOW_CLONE_DEPTH_OPTION $GIT_SHALLOW_CLONE_BRANCH ';

        // Checkout config pipeline if this is a child pipeline
        if (config.parentConfig) {
            const parentCheckoutUrl = `${config.parentConfig.host}/${config.parentConfig.org}/${config.parentConfig.repo}`; // URL for https
            const parentSshCheckoutUrl = `git@${config.parentConfig.host}:${config.parentConfig.org}/${config.parentConfig.repo}`; // URL for ssh
            const parentBranch = config.parentConfig.branch;
            const externalConfigDir = '$SD_ROOT_DIR/config';

            command.push(
                'if [ ! -z $SCM_CLONE_TYPE ] && [ $SCM_CLONE_TYPE = ssh ]; ' +
                    `then export CONFIG_URL=${parentSshCheckoutUrl}; ` +
                    'elif [ ! -z $SCM_USERNAME ] && [ ! -z $SCM_ACCESS_TOKEN ]; ' +
                    'then export CONFIG_URL=https://$SCM_USERNAME:$SCM_ACCESS_TOKEN@' +
                    `${parentCheckoutUrl}; ` +
                    `else export CONFIG_URL=https://${parentCheckoutUrl}; fi`
            );

            command.push(`export SD_CONFIG_DIR=${externalConfigDir}`);

            // Git clone
            command.push(`echo 'Cloning external config repo ${parentCheckoutUrl}'`);
            command.push(
                `${'if [ ! -z $GIT_SHALLOW_CLONE ] && [ $GIT_SHALLOW_CLONE = false ]; ' +
                    'then $SD_GIT_WRAPPER ' +
                    `"git clone --recursive --quiet --progress --branch '${parentBranch}' ` +
                    '$CONFIG_URL $SD_CONFIG_DIR"; '}${shallowCloneCmd}` +
                    `--recursive --quiet --progress --branch '${parentBranch}' ` +
                    '$CONFIG_URL $SD_CONFIG_DIR"; fi'
            );

            // Reset to SHA
            command.push(`$SD_GIT_WRAPPER "git -C $SD_CONFIG_DIR reset --hard ${config.parentConfig.sha} --"`);
            command.push(`echo Reset external config repo to ${config.parentConfig.sha}`);
        }

        if (config.manifest) {
            const curlWrapper =
                '$(if curl --version > /dev/null 2>&1; ' +
                "then echo 'eval'; " +
                "else echo 'sd-step exec core/curl'; fi)";
            const wgetWrapper =
                '$(if wget --version > /dev/null 2>&1; ' +
                "then echo 'eval'; " +
                "else echo 'sd-step exec core/wget'; fi)";
            const grepWrapper =
                '$(if grep --version > /dev/null 2>&1; ' +
                "then echo 'eval'; " +
                "else echo 'sd-step exec core/grep'; fi)";

            const repoDownloadUrl = 'https://storage.googleapis.com/git-repo-downloads/repo';
            const sdRepoReleasesUrl = 'https://github.com/screwdriver-cd/sd-repo/releases/latest';
            const sdRepoReleasesFile = 'sd-repo-releases.html';
            const sdRepoLatestFile = 'sd-repo-latest';

            command.push(`echo Checking out code using the repo manifest defined in ${config.manifest}`);

            // Get the repo binary
            command.push(`${curlWrapper} "curl -s ${repoDownloadUrl} > /usr/local/bin/repo"`);
            command.push('chmod a+x /usr/local/bin/repo');

            // Get the sd-repo binary and execute it
            command.push(`${wgetWrapper} "wget -q -O - ${sdRepoReleasesUrl} > ${sdRepoReleasesFile}"`);
            command.push(
                `${grepWrapper} "grep -E -o ` +
                    '/screwdriver-cd/sd-repo/releases/download/v[0-9.]*/sd-repo_linux_amd64 ' +
                    `${sdRepoReleasesFile} > ${sdRepoLatestFile}"`
            );
            command.push(
                `${wgetWrapper} "wget --base=http://github.com/ -q -i ` +
                    `${sdRepoLatestFile} -O /usr/local/bin/sd-repo"`
            );
            command.push('chmod a+x /usr/local/bin/sd-repo');
            command.push(`sd-repo -manifestUrl=${config.manifest} -sourceRepo=${config.org}/${config.repo}`);

            // sourcePath is the file created by `sd-repo` which contains the relative path to the source repository
            const sourcePath = 'sourcePath';

            // Export $SD_SOURCE_DIR to source repo path and cd into it
            command.push(
                `if [ $(cat ${sourcePath}) != "." ]; ` +
                    `then export SD_SOURCE_DIR=$SD_SOURCE_DIR/$(cat ${sourcePath}); fi`
            );
            command.push('cd $SD_SOURCE_DIR');
        } else {
            // Git clone
            command.push(`echo 'Cloning ${checkoutUrl}, on branch ${branch}'`);
            command.push(
                `${'if [ ! -z $GIT_SHALLOW_CLONE ] && [ $GIT_SHALLOW_CLONE = false ]; ' +
                    'then $SD_GIT_WRAPPER ' +
                    `"git clone --recursive --quiet --progress --branch '${branch}' ` +
                    '$SCM_URL $SD_CHECKOUT_DIR_FINAL"; '}${shallowCloneCmd}` +
                    `--recursive --quiet --progress --branch '${branch}' ` +
                    '$SCM_URL $SD_CHECKOUT_DIR_FINAL"; fi'
            );
            // Reset to SHA
            command.push(`$SD_GIT_WRAPPER "git reset --hard '${checkoutRef}' --"`);
            command.push(`echo 'Reset to ${checkoutRef}'`);

            // cd into rootDir after cloning
            if (config.rootDir) {
                command.push(`cd ${config.rootDir}`);
            }
        }

        // For pull requests
        if (config.prRef) {
            const LOCAL_BRANCH_NAME = 'pr';
            const prRef = config.prRef.replace('merge', `head:${LOCAL_BRANCH_NAME}`);
            const baseRepo = config.prSource === 'fork' ? 'upstream' : 'origin';

            // Fetch a pull request
            command.push(`echo 'Fetching PR ${prRef}'`);
            command.push(`$SD_GIT_WRAPPER "git fetch origin ${prRef}"`);

            command.push(`export PR_BASE_BRANCH_NAME='${branch}'`);
            command.push(`export PR_BRANCH_NAME='${baseRepo}/${config.prBranchName}'`);

            command.push(`echo 'Checking out the PR branch ${config.prBranchName}'`);
            command.push(`$SD_GIT_WRAPPER "git checkout ${LOCAL_BRANCH_NAME}"`);
            command.push(`$SD_GIT_WRAPPER "git merge ${branch}"`);
            command.push(`export GIT_BRANCH=origin/refs/${prRef}`);
        } else {
            command.push(`export GIT_BRANCH='origin/${branch}'`);
        }

        if (!config.manifest) {
            // Init & Update submodule only when sd-repo is not used
            command.push('$SD_GIT_WRAPPER "git submodule init"');
            command.push('$SD_GIT_WRAPPER "git submodule update --recursive"');
        }

        return {
            name: 'sd-checkout-code',
            command: command.join(' && ')
        };
    }

    /**
     * Get a list of names and references of opened PRs
     * @async  _getOpenedPRs
     * @param  {Object}      config
     * @param  {String}      config.scmUri  The scmUri to get opened PRs from
     * @param  {String}      config.token   The token used to authenticate with the SCM
     * @return {Promise}                    Resolves to an array of objects storing opened PR names and refs
     */
    async _getOpenedPRs({ scmUri, token }) {
        const { owner, repo } = await this.lookupScmUri({
            scmUri,
            token
        });

        try {
            const pullRequests = await this.breaker.runCommand({
                action: 'list',
                scopeType: 'pulls',
                token,
                params: {
                    owner,
                    repo,
                    state: 'open'
                }
            });

            return pullRequests.data.map(pullRequest => ({
                name: `PR-${pullRequest.number}`,
                ref: `pull/${pullRequest.number}/merge`,
                username: pullRequest.user.login,
                title: pullRequest.title,
                createTime: pullRequest.created_at,
                url: pullRequest.html_url,
                userProfile: pullRequest.user.html_url
            }));
        } catch (err) {
            logger.error('Failed to getOpenedPRs: ', err);
            throw err;
        }
    }

    /**
     * Get an owner's permissions on a repository
     * @async  _getPermissions
     * @param  {Object}   config
     * @param  {String}   config.scmUri      The scmUri to get permissions on
     * @param  {Object}   [config.scmRepo]   The SCM repo to look up
     * @param  {String}   config.token       The token used to authenticate to the SCM
     * @return {Promise}                     Resolves to the owner's repository permissions
     */
    async _getPermissions(config) {
        const lookupConfig = {
            scmUri: config.scmUri,
            token: config.token
        };

        if (config.scmRepo) {
            lookupConfig.scmRepo = config.scmRepo;
        }

        try {
            const scmInfo = await this.lookupScmUri(lookupConfig);

            const repo = await this.breaker.runCommand({
                action: 'get',
                token: config.token,
                params: {
                    owner: scmInfo.owner,
                    repo: scmInfo.repo
                }
            });

            return repo.data.permissions;
        } catch (err) {
            // Suspended user
            if (err.message.match(/suspend/i)) {
                logger.info(`User's account suspended for ${config.scmUri}, it will be removed from pipeline admins.`);

                return { admin: false, push: false, pull: false };
            }

            logger.error('Failed to getPermissions: ', err);
            throw err;
        }
    }

    /**
     * Get a users permissions on an organization
     * @method _getOrgPermissions
     * @param  {Object}   config                  Configuration
     * @param  {String}   config.organization     The organization to get permissions on
     * @param  {String}   config.username         The user to check against
     * @param  {String}   config.token            The token used to authenticate to the SCM
     * @param  {String}   [config.scmContext]     The scm context name
     * @return {Promise}
     */
    async _getOrgPermissions(config) {
        const result = {
            admin: false,
            member: false
        };

        try {
            const permission = await this.breaker.runCommand({
                action: 'getMembershipForAuthenticatedUser',
                scopeType: 'orgs',
                token: config.token,
                params: {
                    org: config.organization
                }
            });
            const { role } = permission.data;
            const { state } = permission.data;

            if (state !== 'active') {
                return result;
            }

            result[role] = true;

            return result;
        } catch (err) {
            logger.error('Failed to getOrgPermissions: ', err);
            throw err;
        }
    }

    /**
     * Get a commit sha for a specific repo#branch or pull request
     * @async  _getCommitSha
     * @param  {Object}   config
     * @param  {String}   config.scmUri     The scmUri to get commit sha of
     * @param  {String}   config.token      The token used to authenticate to the SCM
     * @param  {Integer}  [config.prNum]    The PR number used to fetch the PR
     * @param  {Object}   [config.scmRepo]  The SCM repo metadata
     * @return {Promise}                    Resolves to the commit SHA
     */
    async _getCommitSha(config) {
        if (config.prNum) {
            const { pullRequestInfo } = await this.waitPrMergeability(config, 0);

            return pullRequestInfo.sha;
        }

        const lookupConfig = {
            scmUri: config.scmUri,
            token: config.token
        };

        if (config.scmRepo) {
            lookupConfig.scmRepo = config.scmRepo;
        }

        const scmInfo = await this.lookupScmUri(lookupConfig);

        try {
            const branch = await this.breaker.runCommand({
                action: 'getBranch',
                token: config.token,
                params: {
                    branch: scmInfo.branch.replace(/#/g, '%23'),
                    owner: scmInfo.owner,
                    repo: scmInfo.repo
                }
            });

            return branch.data.commit.sha;
        } catch (err) {
            logger.error('Failed to getCommitSha: ', err);
            throw err;
        }
    }

    /**
     * Get a commit sha from a reference
     * @async  _getCommitRefSha
     * @param  {Object}   config
     * @param  {String}   config.token     The token used to authenticate to the SCM
     * @param  {String}   config.owner     The owner of the target repository
     * @param  {String}   config.repo      The target repository name
     * @param  {String}   config.ref       The reference which we want
     * @param  {String}   config.refType   The reference type. ex. branch is 'heads', tag is 'tags'.
     * @return {Promise}                   Resolves to the commit sha
     */
    async _getCommitRefSha(config) {
        try {
            const refObj = await this.breaker.runCommand({
                action: 'getRef',
                token: config.token,
                scopeType: 'git',
                params: {
                    owner: config.owner,
                    repo: config.repo,
                    ref: `${config.refType}/${config.ref}`
                }
            });

            if (refObj.data.object.type === 'tag') {
                // annotated tag
                const tagObj = await this.breaker.runCommand({
                    action: 'getTag',
                    token: config.token,
                    scopeType: 'git',
                    params: {
                        owner: config.owner,
                        repo: config.repo,
                        tag_sha: refObj.data.object.sha
                    }
                });

                return tagObj.data.object.sha;
            }
            if (refObj.data.object.type === 'commit') {
                // commit or lightweight tag
                return refObj.data.object.sha;
            }
            throw new Error(`Cannot handle ${refObj.data.object.type} type`);
        } catch (err) {
            logger.error('Failed to getCommitRefSha: ', err);
            throw err;
        }
    }

    /**
     * Update the commit status for a given repo and sha
     * @async  _updateCommitStatus
     * @param  {Object}   config
     * @param  {String}   config.scmUri       The scmUri to get permissions on
     * @param  {String}   config.sha          The sha to apply the status to
     * @param  {String}   config.buildStatus  The build status used for figuring out the commit status to set
     * @param  {String}   config.token        The token used to authenticate to the SCM
     * @param  {String}   config.jobName      Optional name of the job that finished
     * @param  {String}   config.url          Target url
     * @param  {Number}   config.pipelineId   Pipeline Id
     * @param  {String}   config.context      Status context
     * @param  {String}   config.description  Status description
     * @return {Promise}                      Resolves when operation completed
     */
    async _updateCommitStatus({ scmUri, sha, buildStatus, token, jobName, url, pipelineId, context, description }) {
        const { owner, repo } = await this.lookupScmUri({
            scmUri,
            token
        });
        const statusTitle = context
            ? `Screwdriver/${pipelineId}/${context}`
            : `Screwdriver/${pipelineId}/${jobName.replace(/^PR-\d+/g, 'PR')}`; // (e.g. Screwdriver/12/PR:main)
        const params = {
            context: statusTitle,
            description: description || DESCRIPTION_MAP[buildStatus],
            repo,
            sha,
            state: STATE_MAP[buildStatus] || 'failure',
            owner,
            target_url: url
        };

        try {
            const status = await this.breaker.runCommand({
                action: 'createCommitStatus',
                token,
                params
            });

            return status ? status.data : undefined;
        } catch (err) {
            if (err.status !== 422) {
                logger.error('Failed to updateCommitStatus: ', err);
                throw err;
            }

            return undefined;
        }
    }

    /**
     * Fetch content of a file from github
     * @async  _getFile
     * @param  {Object}   config
     * @param  {String}   config.scmUri       The scmUri to get permissions on
     * @param  {String}   config.path         The file in the repo to fetch
     * @param  {String}   config.token        The token used to authenticate to the SCM
     * @param  {String}   [config.ref]        The reference to the SCM, either branch or sha
     * @param  {Object}   [config.scmRepo]    The SCM repository to look up
     * @return {Promise}                      Resolves to string containing contents of file
     */
    async _getFile({ scmUri, path, token, ref, scmRepo }) {
        const lookupConfig = {
            scmUri,
            token
        };

        if (scmRepo) {
            lookupConfig.scmRepo = scmRepo;
        }

        const { owner, repo, branch, rootDir } = await this.lookupScmUri(lookupConfig);
        const fullPath = rootDir ? Path.join(rootDir, path) : path;

        try {
            const file = await this.breaker.runCommand({
                action: 'getContent',
                token,
                params: {
                    owner,
                    repo,
                    path: fullPath,
                    ref: ref || branch
                }
            });

            if (file.data.type !== 'file') {
                throw new Error(`Path (${fullPath}) does not point to file`);
            }

            return Buffer.from(file.data.content, file.data.encoding).toString();
        } catch (err) {
            logger.error('Failed to getFile: ', err);

            if (err.status === 404) {
                // Returns an empty file if there is no screwdriver.yaml
                return '';
            }

            throw err;
        }
    }

    /**
     * Retrieve stats for the executor
     * @method stats
     * @param  {Response} Object          Object containing stats for the executor
     */
    stats() {
        const stats = this.breaker.stats();
        const scmContexts = this._getScmContexts();
        const scmContext = scmContexts[0];

        return {
            [scmContext]: stats
        };
    }

    /**
     * Get repo id and default branch of specific repo
     * @async  _getRepoInfo
     * @param  {Object}   scmInfo               The result of getScmInfo
     * @param  {String}   token                 The token used to authenticate to the SCM
     * @param  {String}   checkoutUrl           The checkoutUrl to parse
     * @return {Promise}                        Resolves an object with repo id and default branch
     */
    async _getRepoInfo(scmInfo, token, checkoutUrl) {
        try {
            const repo = await this.breaker.runCommand({
                action: 'get',
                token,
                params: scmInfo
            });

            return { repoId: repo.data.id, defaultBranch: repo.data.default_branch };
        } catch (err) {
            if (err.status === 404) {
                throw new Error(`Cannot find repository ${checkoutUrl}`);
            }

            logger.error('Failed to getRepoId: ', err);
            throw new Error(err);
        }
    }

    /**
     * Decorate the author based on the Github service
     * @async  _decorateAuthor
     * @param  {Object}        config
     * @param  {Object}        config.token    Service token to authenticate with Github
     * @param  {Object}        config.username Username to query more information for
     * @return {Promise}                       Resolves to decorated user object
     */
    async _decorateAuthor(config) {
        try {
            const user = await this.breaker.runCommand({
                action: 'getByUsername',
                scopeType: 'users',
                token: config.token,
                params: { username: config.username }
            });
            const name = user.data.name || user.data.login;

            return {
                avatar: user.data.avatar_url,
                name,
                username: user.data.login,
                url: user.data.html_url
            };
        } catch (err) {
            logger.error('Failed to decorateAuthor: ', err);
            throw err;
        }
    }

    /**
     * Decorate the commit based on the repository
     * @async  _decorateCommit
     * @param  {Object}        config
     * @param  {Object}        config.scmUri SCM URI the commit belongs to
     * @param  {Object}        config.sha    SHA to decorate data with
     * @param  {Object}        config.token  Service token to authenticate with Github
     * @return {Promise}                     Resolves to decorated commit object
     */
    async _decorateCommit(config) {
        const scmInfo = await this.lookupScmUri({
            scmUri: config.scmUri,
            token: config.token
        });

        try {
            const commit = await this.breaker.runCommand({
                action: 'getCommit',
                token: config.token,
                params: {
                    owner: scmInfo.owner,
                    repo: scmInfo.repo,
                    ref: config.sha
                }
            });

            const authorLogin = hoek.reach(commit, 'data.author.login');
            const authorName = hoek.reach(commit, 'data.commit.author.name');
            const committerLogin = hoek.reach(commit, 'data.committer.login');
            const committerName = hoek.reach(commit, 'data.commit.committer.name');
            let author = { ...DEFAULT_AUTHOR };
            let committer = { ...DEFAULT_AUTHOR };

            if (authorLogin) {
                author = await this.decorateAuthor({
                    token: config.token,
                    username: authorLogin
                });
            } else if (authorName) {
                author.name = authorName;
            }

            if (committerLogin) {
                if (committerLogin === authorLogin) {
                    committer = author;
                } else {
                    committer = await this.decorateAuthor({
                        token: config.token,
                        username: committerLogin
                    });
                }
            } else if (committerName) {
                committer.name = committerName;
            }

            return {
                author,
                committer,
                message: commit.data.commit.message,
                url: commit.data.html_url
            };
        } catch (err) {
            logger.error('Failed to decorateCommit: ', err);
            throw err;
        }
    }

    /**
     * Decorate a given SCM URI with additional data to better display
     * related information. If a branch suffix is not provided, it will default
     * to the default branch
     * @async  _decorateUrl
     * @param  {Config}    config
     * @param  {String}    config.scmUri        The SCM URI the commit belongs to
     * @param  {Object}    [config.scmRepo]     The SCM repository to look up
     * @param  {String}    config.token         Service token to authenticate with Github
     * @return {Promise}                        Resolves to decorated url object
     */
    async _decorateUrl({ scmUri, scmRepo, token }) {
        const lookupConfig = {
            scmUri,
            token
        };

        if (scmRepo) {
            lookupConfig.scmRepo = scmRepo;
        }

        const { host, owner, repo, branch, rootDir, privateRepo } = await this.lookupScmUri(lookupConfig);

        const baseUrl = `${host}/${owner}/${repo}/tree/${branch}`;

        return {
            branch,
            name: `${owner}/${repo}`,
            url: `https://${rootDir ? Path.join(baseUrl, rootDir) : baseUrl}`,
            rootDir: rootDir || '',
            private: privateRepo
        };
    }

    /**
     * Get the changed files from a Github event
     * @async  _getChangedFiles
     * @param  {Object}   config
     * @param  {String}   config.type      Can be 'pr' or 'repo'
     * @param  {Object}   [config.payload] The webhook payload received from the SCM service.
     * @param  {String}   config.token     Service token to authenticate with Github
     * @param  {String}   [config.scmUri]  The scmUri to get PR info of
     * @param  {Integer}  [config.prNum]   The PR number
     * @return {Promise}                   Resolves to an array of filenames of the changed files
     */
    async _getChangedFiles({ type, payload, token, scmUri, prNum }) {
        if (type === 'pr') {
            try {
                await this.waitPrMergeability({ scmUri, token, prNum }, 0);

                const scmInfo = await this.lookupScmUri({ scmUri, token });
                const files = await this.breaker.runCommand({
                    scopeType: 'paginate',
                    route: 'GET /repos/:owner/:repo/pulls/:pull_number/files',
                    token,
                    params: {
                        owner: scmInfo.owner,
                        repo: scmInfo.repo,
                        pull_number: prNum,
                        per_page: PR_FILES_PAGE_SIZE
                    }
                });

                return files.map(file => file.filename);
            } catch (err) {
                logger.error('Failed to getChangedFiles: ', err);

                return [];
            }
        }

        if (type === 'repo') {
            const options = { default: [] };
            const added = hoek.reach(payload, 'head_commit.added', options);
            const modified = hoek.reach(payload, 'head_commit.modified', options);
            const removed = hoek.reach(payload, 'head_commit.removed', options);

            // Adding the arrays together and pruning duplicates
            return [...new Set([...added, ...modified, ...removed])];
        }

        return [];
    }

    /**
     * Given a SCM webhook payload & its associated headers, aggregate the
     * necessary data to execute a Screwdriver job with.
     * @async  _parseHook
     * @param  {Object}  payloadHeaders  The request headers associated with the
     *                                   webhook payload
     * @param  {Object}  webhookPayload  The webhook payload received from the
     *                                   SCM service.
     * @return {Promise}                 A key-map of data related to the received
     *                                   payload
     */
    async _parseHook(payloadHeaders, webhookPayload) {
        const signature = payloadHeaders['x-hub-signature'];

        const type = payloadHeaders['x-github-event'];
        const hookId = payloadHeaders['x-github-delivery'];
        const checkoutUrl = hoek.reach(webhookPayload, 'repository.ssh_url');
        const scmContexts = this._getScmContexts();
        const commitAuthors = [];
        const commits = hoek.reach(webhookPayload, 'commits');
        const deleted = hoek.reach(webhookPayload, 'deleted');

        const checkoutSshHost = this.config.gheHost ? this.config.gheHost : 'github.com';
        const regexMatchArray = checkoutUrl.match(CHECKOUT_URL_REGEX);

        if (!regexMatchArray || regexMatchArray[1] !== checkoutSshHost) {
            logger.info(`Incorrect checkout SshHost: ${checkoutUrl}`);

            return null;
        }

        // eslint-disable-next-line no-underscore-dangle
        if (!verify(this.config.secret, webhookPayload, signature)) {
            throw new Error('Invalid x-hub-signature');
        }

        switch (type) {
            case 'pull_request': {
                let action = hoek.reach(webhookPayload, 'action');
                const prNum = hoek.reach(webhookPayload, 'pull_request.number');
                const prTitle = hoek.reach(webhookPayload, 'pull_request.title');
                const baseSource = hoek.reach(webhookPayload, 'pull_request.base.repo.id');
                const headSource = hoek.reach(webhookPayload, 'pull_request.head.repo.id');
                const prSource = baseSource === headSource ? 'branch' : 'fork';
                const ref = `pull/${prNum}/merge`;

                // Possible actions
                // "opened", "closed", "reopened", "synchronize",
                // "assigned", "unassigned", "labeled", "unlabeled", "edited"
                if (!['opened', 'reopened', 'synchronize', 'closed'].includes(action)) {
                    return null;
                }

                if (action === 'synchronize') {
                    action = 'synchronized';
                }

                return {
                    action,
                    branch: hoek.reach(webhookPayload, 'pull_request.base.ref'),
                    checkoutUrl,
                    prNum,
                    prTitle,
                    prRef: ref,
                    ref,
                    prSource,
                    sha: hoek.reach(webhookPayload, 'pull_request.head.sha'),
                    type: 'pr',
                    username: hoek.reach(webhookPayload, 'sender.login'),
                    hookId,
                    scmContext: scmContexts[0]
                };
            }
            case 'push': {
                const ref = hoek.reach(webhookPayload, 'ref');

                // repository tag pushed
                if (ref.startsWith('refs/tags/')) {
                    return null;
                }

                if (Array.isArray(commits)) {
                    commits.forEach(commit => {
                        commitAuthors.push(commit.author.name);
                    });
                }

                if (deleted) {
                    return null;
                }

                return {
                    action: 'push',
                    branch: hoek.reach(webhookPayload, 'ref').replace(/^refs\/heads\//, ''),
                    checkoutUrl,
                    sha: hoek.reach(webhookPayload, 'after'),
                    type: 'repo',
                    username: hoek.reach(webhookPayload, 'sender.login'),
                    commitAuthors,
                    lastCommitMessage: hoek.reach(webhookPayload, 'head_commit.message') || '',
                    hookId,
                    scmContext: scmContexts[0],
                    ref: hoek.reach(webhookPayload, 'ref')
                };
            }
            case 'release': {
                const action = hoek.reach(webhookPayload, 'action');

                if (!PERMITTED_RELEASE_EVENT.includes(action)) {
                    return null;
                }

                return {
                    action: 'release',
                    branch: hoek.reach(webhookPayload, 'repository.default_branch'),
                    checkoutUrl,
                    type: 'repo',
                    username: hoek.reach(webhookPayload, 'sender.login'),
                    hookId,
                    scmContext: scmContexts[0],
                    ref: hoek.reach(webhookPayload, 'release.tag_name'),
                    releaseId: hoek.reach(webhookPayload, 'release.id').toString(),
                    releaseName: hoek.reach(webhookPayload, 'release.name') || '',
                    releaseAuthor: hoek.reach(webhookPayload, 'release.author.login') || ''
                };
            }
            case 'create': {
                const refType = hoek.reach(webhookPayload, 'ref_type');

                if (refType !== 'tag') {
                    logger.info('%s event of %s is not available yet in scm-github plugin', type, refType);

                    return null;
                }

                return {
                    action: 'tag',
                    branch: hoek.reach(webhookPayload, 'repository.default_branch'),
                    checkoutUrl,
                    type: 'repo',
                    username: hoek.reach(webhookPayload, 'sender.login'),
                    hookId,
                    scmContext: scmContexts[0],
                    ref: hoek.reach(webhookPayload, 'ref')
                };
            }

            default:
                logger.info('%s event is not available yet in scm-github plugin', type);

                return null;
        }
    }

    /**
     * Parses a SCM URL into a Screwdriver-representable ID
     *
     * 'token' is required, since it is necessary to lookup the SCM ID by
     * communicating with said SCM service.
     * @async  _parseUrl
     * @param  {Object}     config
     * @param  {String}     config.checkoutUrl  The checkoutUrl to parse
     * @param  {String}     [config.rootDir]    The root directory
     * @param  {String}     config.token        The token used to authenticate to the SCM service
     * @return {Promise}                        Resolves to an ID of 'serviceName:repoId:branchName:rootDir'
     */
    async _parseUrl({ checkoutUrl, rootDir, token }) {
        const scmInfo = getInfo(checkoutUrl, rootDir);
        const { host, branch, rootDir: sourceDir } = scmInfo;
        const myHost = this.config.gheHost || 'github.com';

        if (host !== myHost) {
            const message = 'This checkoutUrl is not supported for your current login host.';

            throw new Error(message);
        }

        const { repoId, defaultBranch } = await this._getRepoInfo(scmInfo, token, checkoutUrl);
        const scmUri = `${host}:${repoId}:${branch || defaultBranch}`;

        return sourceDir ? `${scmUri}:${sourceDir}` : scmUri;
    }

    /**
     * Return a valid Bell configuration (for OAuth)
     * @async  _getBellConfiguration
     * @return {Promise}
     */
    async _getBellConfiguration() {
        const scmContexts = this._getScmContexts();
        const scmContext = scmContexts[0];
        const scope = ['admin:repo_hook', 'read:org', 'repo:status'];
        const cookie = this.config.gheHost ? `github-${this.config.gheHost}` : 'github-github.com';
        const bellConfig = {
            provider: 'github',
            cookie,
            clientId: this.config.oauthClientId,
            clientSecret: this.config.oauthClientSecret,
            scope: this.config.privateRepo === true ? scope.concat('repo') : scope,
            isSecure: this.config.https,
            forceHttps: this.config.https
        };

        if (this.config.gheHost) {
            bellConfig.config = {
                uri: `${this.config.gheProtocol}://${this.config.gheHost}`
            };
        }

        return { [scmContext]: bellConfig };
    }

    /**
     * Resolve a pull request object based on the config
     * @async  _getPrInfo
     * @param  {Object}   config
     * @param  {Object}   [config.scmRepo]  The SCM repository to look up
     * @param  {String}   config.scmUri     The scmUri to get PR info of
     * @param  {String}   config.token      The token used to authenticate to the SCM
     * @param  {Integer}  config.prNum      The PR number used to fetch the PR
     * @return {Promise}
     */
    async _getPrInfo(config) {
        const lookupConfig = {
            scmUri: config.scmUri,
            token: config.token
        };

        if (config.scmRepo) {
            lookupConfig.scmRepo = config.scmRepo;
        }

        const scmInfo = await this.lookupScmUri(lookupConfig);

        try {
            const pullRequestInfo = await this.breaker.runCommand({
                action: 'get',
                scopeType: 'pulls',
                token: config.token,
                params: {
                    pull_number: config.prNum,
                    owner: scmInfo.owner,
                    repo: scmInfo.repo
                }
            });
            const prSource =
                pullRequestInfo.data.head.repo.id === pullRequestInfo.data.base.repo.id ? 'branch' : 'fork';

            return {
                name: `PR-${pullRequestInfo.data.number}`,
                ref: `pull/${pullRequestInfo.data.number}/merge`,
                sha: pullRequestInfo.data.head.sha,
                prBranchName: pullRequestInfo.data.head.ref,
                url: pullRequestInfo.data.html_url,
                username: pullRequestInfo.data.user.login,
                title: pullRequestInfo.data.title,
                createTime: pullRequestInfo.data.created_at,
                userProfile: pullRequestInfo.data.user.html_url,
                baseBranch: pullRequestInfo.data.base.ref,
                mergeable: pullRequestInfo.data.mergeable,
                prSource
            };
        } catch (err) {
            logger.error('Failed to getPrInfo: ', err);
            throw err;
        }
    }

    /**
     * Add a PR comment
     * @async  _addPrComment
     * @param  {Object}     config
     * @param  {String}     config.comment     The PR comment
     * @param  {Integer}    config.prNum       The PR number
     * @param  {String}     config.scmUri      The SCM URI
     * @param  {String}     config.token       Service token to authenticate with Github
     * @return {Promise}                       Resolves when complete
     */
    async _addPrComment({ comment, prNum, scmUri, token }) {
        const scmInfo = await this.lookupScmUri({
            scmUri,
            token
        });

        const prComments = await this.prComments(scmInfo, prNum, token);

        if (prComments) {
            const botComment = prComments.comments.find(commentObj => commentObj.user.login === this.config.username);

            if (botComment) {
                try {
                    const pullRequestComment = await this.editPrComment(botComment.id, scmInfo, comment);

                    return {
                        commentId: `${pullRequestComment.data.id}`,
                        createTime: `${pullRequestComment.data.created_at}`,
                        username: pullRequestComment.data.user.login
                    };
                } catch (err) {
                    logger.error('Failed to addPRComment: ', err);

                    return null;
                }
            }
        }

        try {
            const pullRequestComment = await this.breaker.runCommand({
                action: 'createComment',
                scopeType: 'issues',
                token: this.config.commentUserToken, // need to use a token with public_repo permissions
                params: {
                    body: comment,
                    issue_number: prNum,
                    owner: scmInfo.owner,
                    repo: scmInfo.repo
                }
            });

            return {
                commentId: `${pullRequestComment.data.id}`,
                createTime: `${pullRequestComment.data.created_at}`,
                username: pullRequestComment.data.user.login
            };
        } catch (err) {
            logger.error('Failed to addPRComment: ', err);

            return null;
        }
    }

    /**
     * Get an array of scm context (e.g. github:github.com)
     * @method _getScmContexts
     * @return {Array}          Array of scm contexts
     */
    _getScmContexts() {
        const contextName = this.config.gheHost ? [`github:${this.config.gheHost}`] : ['github:github.com'];

        return contextName;
    }

    /**
     * Determine if an scm module can handle the received webhook
     * @async  _canHandleWebhook
     * @param  {Object}    headers    The request headers associated with the webhook payload
     * @param  {Object}    payload    The webhook payload received from the SCM service
     * @return {Promise}              Resolves a boolean denoting whether scm module supports webhook
     */
    async _canHandleWebhook(headers, payload) {
        try {
            const result = await this._parseHook(headers, payload);

            return result !== null;
        } catch (err) {
            logger.error('Failed to run canHandleWebhook', err);

            return false;
        }
    }

    /**
     * Look up a branches from a repo
     * @async  _findBranches
     * @param  {Object}     config
     * @param  {Object}     config.scmInfo      Data about repo
     * @param  {String}     config.token        Admin token for repo
     * @param  {Number}     config.page         Pagination: page number to search next
     * @return {Promise}                        Resolves to a list of branches
     */
    async _findBranches(config) {
        try {
            let branches = await this.breaker.runCommand({
                action: 'listBranches',
                token: config.token,
                params: {
                    owner: config.scmInfo.owner,
                    repo: config.scmInfo.repo,
                    page: config.page,
                    per_page: BRANCH_PAGE_SIZE
                }
            });

            branches = branches.data;

            if (branches.length === BRANCH_PAGE_SIZE) {
                config.page += 1;
                const nextPageBranches = await this._findBranches(config);

                branches = branches.concat(nextPageBranches);
            }

            return branches.map(branch => ({ name: hoek.reach(branch, 'name') }));
        } catch (err) {
            logger.error('Failed to findBranches: ', err);
            throw err;
        }
    }

    /**
     * Get branch list from the Github repository
     * @async  _getBranchList
     * @param  {Object}     config
     * @param  {String}     config.scmUri      The SCM URI to get branch list
     * @param  {String}     config.token       Service token to authenticate with Github
     * @return {Promise}                       Resolves when complete
     */
    async _getBranchList(config) {
        const scmInfo = await this.lookupScmUri({
            scmUri: config.scmUri,
            token: config.token
        });

        return this._findBranches({
            scmInfo,
            page: 1,
            token: config.token
        }).catch(err => {
            logger.error('Failed to getBranchList: ', err);
            throw err;
        });
    }

    /**
     * Open a pull request on the repository with given file change
     *
     * @method _openPr
     * @param  {Object}     config                  Configuration
     * @param  {String}     config.checkoutUrl      Checkout url to the repo
     * @param  {String}     config.token            Service token to authenticate with the SCM service
     * @param  {String}     config.files            Files to open pull request with
     * @param  {String}     config.title            Pull request title
     * @param  {String}     config.message          Pull request message
     * @param  {String}     [config.scmContext]     The scm context name
     * @return {Promise}                            Resolves when operation completed without failure
     */
    async _openPr(config) {
        const { checkoutUrl, token, files, title, message } = config;
        const [, , owner, repo, branch] = checkoutUrl.match(CHECKOUT_URL_REGEX);
        const newBranch = title.replace(/ /g, '_');

        return this.breaker
            .runCommand({
                action: 'getBranch',
                scopeType: 'repos',
                token,
                params: {
                    owner,
                    repo,
                    branch: branch.slice(1)
                }
            })
            .then(baseBranch =>
                this.breaker.runCommand({
                    action: 'createRef',
                    scopeType: 'git',
                    token,
                    params: {
                        owner,
                        repo,
                        ref: `refs/heads/${newBranch}`,
                        sha: baseBranch.data.commit.sha
                    }
                })
            )
            .then(() =>
                Promise.all(
                    files.map(file =>
                        this.breaker.runCommand({
                            action: 'createOrUpdateFileContents',
                            scopeType: 'repos',
                            token,
                            params: {
                                owner,
                                repo,
                                path: file.name,
                                branch: newBranch,
                                message,
                                content: Buffer.from(file.content).toString('base64')
                            }
                        })
                    )
                )
            )
            .then(() =>
                this.breaker.runCommand({
                    action: 'create',
                    scopeType: 'pulls',
                    token,
                    params: {
                        owner,
                        repo,
                        title,
                        head: `${owner}:${newBranch}`,
                        base: branch.slice(1)
                    }
                })
            )
            .catch(err => {
                logger.error('Failed to openPr: ', err);
                throw err;
            });
    }
}

module.exports = GithubScm;<|MERGE_RESOLUTION|>--- conflicted
+++ resolved
@@ -597,17 +597,11 @@
 
         const command = [];
 
-<<<<<<< HEAD
-        command.push("export SD_GIT_WRAPPER=\"$(if [[ `uname` = 'Darwin' || $SD_HAB_ENABLED ]]; " +
-            "then echo 'eval'; " +
-            "else echo 'sd-step exec core/git'; fi)\"");
-=======
         command.push(
-            "export SD_GIT_WRAPPER=\"$(if [ `uname` = 'Darwin' ]; " +
+            "export SD_GIT_WRAPPER=\"$(if [[ `uname` = 'Darwin' || $SD_HAB_ENABLED ]]; " +
                 "then echo 'eval'; " +
                 "else echo 'sd-step exec core/git'; fi)\""
         );
->>>>>>> ca5810a6
 
         command.push('if [ ! -z $SD_SCM_DEPLOY_KEY ]; then export SCM_CLONE_TYPE=ssh; fi');
 
