--- conflicted
+++ resolved
@@ -44,19 +44,11 @@
     "@octokit/rest": "~16.33",
     "@octokit/webhooks": "~7.6.2",
     "circuit-fuses": "^4.0.4",
-<<<<<<< HEAD
     "joi": "^17.1.1",
     "screwdriver-data-schema": "^20.0.0",
     "screwdriver-logger": "^1.0.0",
-    "screwdriver-scm-base": "^7.0.0"
-=======
-    "hoek": "^6.1.2",
-    "joi": "^13.7.0",
-    "screwdriver-data-schema": "^19.1.1",
-    "screwdriver-logger": "^1.0.0",
-    "screwdriver-scm-base": "^6.0.0",
+    "screwdriver-scm-base": "^7.0.0",
     "ssh-keygen": "^0.5.0"
->>>>>>> 02ba0485
   },
   "release": {
     "debug": false,
